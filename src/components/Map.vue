<template>
  <section class="mb-4">
    <l-map class="map" :class="stac.type" ref="leaflet" @ready="init()" :options="mapOptions">
      <LControlFullscreen />
      <template v-if="baseMaps.length > 0">
        <component :is="baseMap.component" v-for="baseMap in baseMaps" :key="baseMap.name" v-bind="baseMap" :layers="baseMap.name" layer-type="base" />
      </template>
      <LTileLayer v-else url="https://{s}.tile.openstreetmap.org/{z}/{x}/{y}.png" :options="mapOptions" />
    </l-map>
  </section>
</template>

<script>
import stacLayer from 'stac-layer';
import { CRS } from "leaflet";
import { LMap, LTileLayer, LWMSTileLayer } from 'vue2-leaflet';
import LControlFullscreen from 'vue2-leaflet-fullscreen';
import 'leaflet/dist/leaflet.css';
import Utils from '../utils';
import '@lweller/leaflet-areaselect';
import { mapState } from 'vuex';

export default {
  name: 'Map',
  components: {
    LControlFullscreen,
    LMap,
    LTileLayer,
    LWMSTileLayer
  },
  data() {
    return {
      map: null,
      areaSelect: null,
      stacLayer: null,
      mapOptions: {
        scrollWheelZoom: !this.selectBounds
      },
      osmOptions: {
        attribution: '&copy; <a href="https://www.openstreetmap.org/copyright" target="_blank">OpenStreetMap</a> contributors.'
      }
    };
  },
  props: {
    stac: {
      type: Object,
      required: true
    },
    stacLayerData: {
      type: Object,
      default: null
    },
    selectBounds: {
      type: Boolean,
      required: false
    }
  },
  computed: {
    ...mapState(['geoTiffResolution', 'tileSourceTemplate', 'buildTileUrlTemplate', 'useTileLayerAsFallback']),
    baseMaps() {
      let targets = [];
      if (this.stac.isCollection() && Utils.isObject(this.stac.summaries) && Array.isArray(this.stac.summaries['ssys:targets'])) {
        targets = this.stac.summaries['ssys:targets'];
      }
      else if (this.stac.isCollection() && Array.isArray(this.stac['ssys:targets'])) {
        targets = this.stac['ssys:targets'];
      }
      else if (this.stac.isItem() && Array.isArray(this.stac.properties['ssys:targets'])) {
        targets = this.stac.properties['ssys:targets'];
      }

      const baseMaps = {
        europa: {
          baseUrl: "https://planetarymaps.usgs.gov/cgi-bin/mapserv?map=/maps/jupiter/europa_simp_cyl.map",
          name: "GALILEO_VOYAGER"
        },
        mars: {
          baseUrl: "https://planetarymaps.usgs.gov/cgi-bin/mapserv?map=/maps/mars/mars_simp_cyl.map",
          name: "MDIM21"
        },
        moon: {
          baseUrl: "https://planetarymaps.usgs.gov/cgi-bin/mapserv?map=/maps/earth/moon_simp_cyl.map",
          name: "LROC_WAC"
        }
      };

      return targets.map(target => {
        target = target.toLowerCase();
        if (baseMaps[target]) {
          return Object.assign({
              component: "LWMSTileLayer",
              crs: CRS.EPSG4326,
              attribution: "USGS Astrogeology",
              format: "image/png"
            }, baseMaps[target]);
        }
      });
    }
  },
  watch: {
    async stacLayerData() {
      await this.showStacLayer();
    }
  },
  methods: {
    async init() {
      this.map = this.$refs.leaflet.mapObject;

      await this.showStacLayer();

      if (this.selectBounds) {
        this.addBoundsSelector();
      }
    },
    async showStacLayer() {
      if (this.stacLayer) {
        this.map.removeLayer(this.stacLayer);
      }
      let data = this.stacLayerData || this.stac;
      if (data.type !== 'Catalog') {
        try {
          let options = {
            resolution: this.geoTiffResolution,
<<<<<<< HEAD
            useTileLayerAsFallback: true,
=======
            useTileLayerAsFallback: this.useTileLayerAsFallback,
>>>>>>> aa40fb0b
            tileUrlTemplate: this.tileSourceTemplate,
            buildTileUrlTemplate: this.buildTileUrlTemplate
          };
          if ('href' in data) {
            if (data.type === 'Feature') {
              options.bbox = this.stac?.bbox;
            }
            else if (data.type === 'Collection') {
              options.bbox = this.stac?.extent?.spatial?.bbox[0];
            }
          }
          this.stacLayer = await stacLayer(data, options);
          if (this.stacLayer) {
            this.$emit('mapChanged', this.stacLayer.stac);
            this.stacLayer.on('click', event => this.$emit('mapClicked', event.stac));
            this.stacLayer.on("fallback", event => this.$emit('mapChanged', event.stac));
            // Fit bounds before adding the layer to the map to avoid a race condition(?) between Tiff loading and fitBounds
            this.fitBounds();
            this.stacLayer.addTo(this.map);
          }
        } catch (error) {
          this.$root.$emit('error', error, 'Sorry, loading the map failed.');
        }
      }
    },
    fitBounds() {
      let fitOptions = this.selectBounds ? {} : { padding: [90, 90] };
      this.map.fitBounds(this.stacLayer.getBounds(), fitOptions);
    },
    addBoundsSelector() {
      this.areaSelect = L.areaSelect({ // eslint-disable-line 
        width: 300,
        height: 200,
        minWidth: 20,
        minHeight: 20,
        minHorizontalSpacing: 20,
        minVerticalSpacing: 20
      });
      this.areaSelect.addTo(this.map);
      this.areaSelect.on("change", () => this.emitBounds());
      this.emitBounds();
    },
    emitBounds() {
      this.$emit('bounds', this.areaSelect.getBounds());
    }
  }
}
</script>

<style lang="scss">
  @import '~@lweller/leaflet-areaselect/src/leaflet-areaselect.css'
</style><|MERGE_RESOLUTION|>--- conflicted
+++ resolved
@@ -121,11 +121,7 @@
         try {
           let options = {
             resolution: this.geoTiffResolution,
-<<<<<<< HEAD
-            useTileLayerAsFallback: true,
-=======
             useTileLayerAsFallback: this.useTileLayerAsFallback,
->>>>>>> aa40fb0b
             tileUrlTemplate: this.tileSourceTemplate,
             buildTileUrlTemplate: this.buildTileUrlTemplate
           };
