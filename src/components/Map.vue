<template>
  <section class="mb-4">
    <l-map class="map" :class="stac.type" ref="leaflet" @ready="init()">
<<<<<<< HEAD
      <l-control-fullscreen />
      <l-tile-layer url="https://{s}.tile.openstreetmap.org/{z}/{x}/{y}.png" :options="mapOptions" />
=======
      <LControlFullscreen />
      <template v-if="baseMaps.length > 0">
        <component :is="baseMap.component" v-for="baseMap in baseMaps" :key="baseMap.name" v-bind="baseMap" :layers="baseMap.name" layer-type="base" />
      </template>
      <LTileLayer v-else url="https://{s}.tile.openstreetmap.org/{z}/{x}/{y}.png" :options="mapOptions" />
      <!-- ToDo: Replace with STAC Leaflet plugin; use minimap plugin? -->
      <LGeoJson v-if="isGeoJSON" ref="bounds" @ready="fitBounds" :geojson="stac" />
      <LRectangle v-else-if="bbox" ref="bounds" @ready="fitBounds" :bounds="bbox" />
>>>>>>> 84b9c8e8
    </l-map>
  </section>
</template>

<script>
<<<<<<< HEAD
// import L from 'leaflet';
import { LMap, LTileLayer } from 'vue2-leaflet';
import LControlFullscreen from 'vue2-leaflet-fullscreen';
import 'leaflet/dist/leaflet.css';
import stacLayer from 'stac-layer';
import { mapState } from 'vuex';
=======
import { CRS } from "leaflet";
import { LMap, LGeoJson, LRectangle, LTileLayer, LWMSTileLayer } from 'vue2-leaflet';
import LControlFullscreen from 'vue2-leaflet-fullscreen';
import 'leaflet/dist/leaflet.css';
import Utils from '../utils';
>>>>>>> 84b9c8e8

export default {
  name: 'Map',
  components: {
    LControlFullscreen,
    LMap,
<<<<<<< HEAD
    LTileLayer
=======
    LRectangle,
    LTileLayer,
    LWMSTileLayer
>>>>>>> 84b9c8e8
  },
  data() {
    return {
      map: null,
      boundsLayer: null,
      stacLayer: null,
      mapOptions: {
        attribution: '&copy; <a href="https://www.openstreetmap.org/copyright" target="_blank">OpenStreetMap</a> contributors.'
      }
    };
  },
  props: {
    stac: {
      type: Object,
      required: true
    }
  },
  computed: {
<<<<<<< HEAD
    ...mapState(['geoTiffResolution', 'tileSourceTemplate', 'buildTileUrlTemplate'])
=======
    isGeoJSON() {
      return this.stac.isItem();
    },
    bbox() {
      if (this.stac.isCollection() && this.stac.extent.spatial.bbox.length > 0) {
        let bbox = this.stac.extent.spatial.bbox[0];
        return [[bbox[1], bbox[2]], [bbox[3], bbox[0]]];
      }
      return null;
    },
    baseMaps() {
      let targets = [];
      if (this.stac.isCollection() && Utils.isObject(this.stac.summaries) && Array.isArray(this.stac.summaries['ssys:targets'])) {
        targets = this.stac.summaries['ssys:targets'];
      }
      else if (this.stac.isCollection() && Array.isArray(this.stac['ssys:targets'])) {
        targets = this.stac['ssys:targets'];
      }
      else if (this.stac.isItem() && Array.isArray(this.stac.properties['ssys:targets'])) {
        targets = this.stac.properties['ssys:targets'];
      }

      const baseMaps = {
        europa: {
          baseUrl: "https://planetarymaps.usgs.gov/cgi-bin/mapserv?map=/maps/jupiter/europa_simp_cyl.map",
          name: "GALILEO_VOYAGER"
        },
        mars: {
          baseUrl: "https://planetarymaps.usgs.gov/cgi-bin/mapserv?map=/maps/mars/mars_simp_cyl.map",
          name: "MDIM21"
        },
        moon: {
          baseUrl: "https://planetarymaps.usgs.gov/cgi-bin/mapserv?map=/maps/earth/moon_simp_cyl.map",
          name: "LROC_WAC"
        }
      };

      return targets.map(target => {
        target = target.toLowerCase();
        if (baseMaps[target]) {
          return Object.assign({
              component: "LWMSTileLayer",
              crs: CRS.EPSG4326,
              attribution: "USGS Astrogeology",
              format: "image/png"
            }, baseMaps[target]);
        }
      });
    }        
>>>>>>> 84b9c8e8
  },
  methods: {
    async init() {
      this.map = this.$refs.leaflet.mapObject;

      try {
        let options = {
          resolution: this.geoTiffResolution,
//        tileUrlTemplate: this.tileSourceTemplate,
//        buildTileUrlTemplate: this.buildTileUrlTemplate
        };
        this.stacLayer = await stacLayer(this.stac, options);
        if (this.stacLayer) {
          this.stacLayer.on('click', event => this.$emit('mapClicked', event.stac));
          // Fit bounds before adding the layer to the map to avoid a race condition(?) between Tiff loading and fitBounds
          this.map.fitBounds(this.stacLayer.getBounds(), { padding: [90, 90] });
          this.stacLayer.addTo(this.map);
        }
      } catch (error) {
        console.log(error);
      }
    }
  }
}
</script><|MERGE_RESOLUTION|>--- conflicted
+++ resolved
@@ -1,51 +1,31 @@
 <template>
   <section class="mb-4">
     <l-map class="map" :class="stac.type" ref="leaflet" @ready="init()">
-<<<<<<< HEAD
-      <l-control-fullscreen />
-      <l-tile-layer url="https://{s}.tile.openstreetmap.org/{z}/{x}/{y}.png" :options="mapOptions" />
-=======
       <LControlFullscreen />
       <template v-if="baseMaps.length > 0">
         <component :is="baseMap.component" v-for="baseMap in baseMaps" :key="baseMap.name" v-bind="baseMap" :layers="baseMap.name" layer-type="base" />
       </template>
       <LTileLayer v-else url="https://{s}.tile.openstreetmap.org/{z}/{x}/{y}.png" :options="mapOptions" />
-      <!-- ToDo: Replace with STAC Leaflet plugin; use minimap plugin? -->
-      <LGeoJson v-if="isGeoJSON" ref="bounds" @ready="fitBounds" :geojson="stac" />
-      <LRectangle v-else-if="bbox" ref="bounds" @ready="fitBounds" :bounds="bbox" />
->>>>>>> 84b9c8e8
     </l-map>
   </section>
 </template>
 
 <script>
-<<<<<<< HEAD
-// import L from 'leaflet';
-import { LMap, LTileLayer } from 'vue2-leaflet';
+import { CRS } from "leaflet";
+import { LMap, LTileLayer, LWMSTileLayer } from 'vue2-leaflet';
 import LControlFullscreen from 'vue2-leaflet-fullscreen';
 import 'leaflet/dist/leaflet.css';
 import stacLayer from 'stac-layer';
+import Utils from '../utils';
 import { mapState } from 'vuex';
-=======
-import { CRS } from "leaflet";
-import { LMap, LGeoJson, LRectangle, LTileLayer, LWMSTileLayer } from 'vue2-leaflet';
-import LControlFullscreen from 'vue2-leaflet-fullscreen';
-import 'leaflet/dist/leaflet.css';
-import Utils from '../utils';
->>>>>>> 84b9c8e8
 
 export default {
   name: 'Map',
   components: {
     LControlFullscreen,
     LMap,
-<<<<<<< HEAD
-    LTileLayer
-=======
-    LRectangle,
     LTileLayer,
     LWMSTileLayer
->>>>>>> 84b9c8e8
   },
   data() {
     return {
@@ -64,19 +44,7 @@
     }
   },
   computed: {
-<<<<<<< HEAD
-    ...mapState(['geoTiffResolution', 'tileSourceTemplate', 'buildTileUrlTemplate'])
-=======
-    isGeoJSON() {
-      return this.stac.isItem();
-    },
-    bbox() {
-      if (this.stac.isCollection() && this.stac.extent.spatial.bbox.length > 0) {
-        let bbox = this.stac.extent.spatial.bbox[0];
-        return [[bbox[1], bbox[2]], [bbox[3], bbox[0]]];
-      }
-      return null;
-    },
+    ...mapState(['geoTiffResolution', 'tileSourceTemplate', 'buildTileUrlTemplate']),
     baseMaps() {
       let targets = [];
       if (this.stac.isCollection() && Utils.isObject(this.stac.summaries) && Array.isArray(this.stac.summaries['ssys:targets'])) {
@@ -115,8 +83,7 @@
             }, baseMaps[target]);
         }
       });
-    }        
->>>>>>> 84b9c8e8
+    }
   },
   methods: {
     async init() {
