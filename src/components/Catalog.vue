<template>
  <div>
    <b-alert v-if="errored" variant="danger" show>
      <p>{{ _entity.message }}</p>
<<<<<<< HEAD
      <p>Please not that some servers don't allow external access via web browsers (no CORS headers).</p>
=======
      <p>Please note that some servers don't allow external access via web browsers (e.g., when CORS headers are not present).</p>
>>>>>>> 08fc4ce7
      <p><a href="#" @click="$router.go(-1)">Go back</a></p>
    </b-alert>
    <b-spinner v-else-if="!loaded" label="Loading..."></b-spinner>
    <b-container v-else :class="loaded && 'loaded'">
      <b-row>
        <b-col md="12">
          <header>
            <b-breadcrumb :items="breadcrumbs" />
          </header>
        </b-col>
      </b-row>
      <b-row>
        <b-col
          :md="
            keywords.length > 0 || license != null || spatialExtent != null
              ? 8
              : 12
          "
        >
          <h1 class="scroll">{{ title }}</h1>
          <p v-if="version">
            <small>Version {{ version }}</small>
          </p>
          <p class="scroll">
            <small>
              <!-- <b-button
                v-clipboard="url"
                variant="link"
                size="sm"
                class="clipboard"
              > -->
              <span
                v-if="validationErrors"
                title="Validation errors present; please check the JavaScript Console"
                >⚠️</span
              >
              <!-- <i class="far fa-copy" />&nbsp; -->
              <code>{{ url }}</code>
              <!-- </b-button> -->
            </small>
          </p>
          <!-- eslint-disable-next-line vue/no-v-html vue/max-attributes-per-line -->
          <div v-if="description" v-html="description" />

          <b-tabs v-model="tabIndex">
            <b-tab
              v-if="visibleTabs.includes('catalogs')"
              key="catalogs"
              title="Catalogs"
            >
              <b-table
                :items="children"
                :fields="childFields"
                :per-page="childrenPerPage"
                :current-page="currentChildPage"
                :outlined="true"
                responsive
                small
                striped
              >
                <template slot="cell(link)" slot-scope="data">
                  <router-link :to="data.item.to">{{
                    data.item.title
                  }}</router-link>
                </template>
              </b-table>
              <b-pagination
                v-if="childCount > childrenPerPage"
                v-model="currentChildPage"
                :limit="15"
                :total-rows="childCount"
                :per-page="childrenPerPage"
                :hide-goto-end-buttons="true"
              />
            </b-tab>

            <b-tab
              v-if="visibleTabs.includes('items')"
              key="items"
              title="Items"
            >
              <b-table
                :items="items"
                :fields="itemFields"
                :per-page="itemsPerPage"
                :current-page="currentItemListPage"
                :sort-compare="sortCompare"
                :outlined="true"
                responsive
                small
                striped
              >
                <template slot="cell(link)" slot-scope="data">
                  <router-link :to="data.item.to">{{
                    data.item.title
                  }}</router-link>
                </template>
                <!-- TODO row-details w/ additional metadata + map -->
              </b-table>
              <b-pagination
                v-if="itemCount > itemsPerPage"
                v-model="currentItemPage"
                :limit="15"
                :total-rows="itemCount"
                :per-page="itemsPerPage"
                :hide-goto-end-buttons="true"
              />
            </b-tab>
            <b-tab
              v-if="visibleTabs.includes('bands')"
              key="bands"
              title="Bands"
            >
              <b-table
                :items="bands"
                :fields="bandFields"
                responsive
                small
                striped
              />
            </b-tab>
          </b-tabs>
        </b-col>
        <b-col
          v-if="keywords.length > 0 || license != null || spatialExtent != null"
          md="4"
        >
          <b-card bg-variant="light">
            <div v-if="spatialExtent" id="locator-map" />
            <div class="table-responsive metadata">
              <table class="table">
                <tbody>
                  <tr>
                    <td class="group" colspan="2">
                      <h4>Metadata</h4>
                    </td>
                  </tr>
                  <tr>
                    <td class="title">STAC Version</td>
                    <td>{{ stacVersion }}</td>
                  </tr>
                  <tr v-if="keywords">
                    <td class="title">Keywords</td>
                    <td>{{ keywords }}</td>
                  </tr>
                  <tr v-if="license">
                    <td class="title">License</td>
                    <!-- eslint-disable-next-line vue/no-v-html -->
                    <td v-html="license" />
                  </tr>
                  <tr v-if="temporalExtent">
                    <td class="title">Temporal Extent</td>
                    <td>{{ temporalExtent }}</td>
                  </tr>
                  <template v-for="(props, ext) in propertyList">
                    <tr v-if="ext" :key="ext">
                      <td class="group" colspan="2">
                        <h4>{{ ext }}</h4>
                      </td>
                    </tr>
                    <tr v-for="prop in props" :key="prop.key">
                      <td class="title">
                        <!-- eslint-disable-next-line vue/no-v-html -->
                        <span :title="prop.key" v-html="prop.label" />
                      </td>
                      <!-- eslint-disable-next-line vue/no-v-html -->
                      <td v-html="prop.value" />
                    </tr>
                  </template>
                  <template v-if="providers">
                    <tr>
                      <td colspan="2" class="group">
                        <h4>
                          <template v-if="providers.length === 1">
                            Provider
                          </template>
                          <template v-if="providers.length !== 1">
                            Providers
                          </template>
                        </h4>
                      </td>
                    </tr>
                    <template v-for="(provider, index) in providers">
                      <tr :key="provider.url + index">
                        <td colspan="2" class="provider">
                          <a :href="provider.url">{{ provider.name }}</a>
                          <em v-if="provider.roles"
                          >({{(Array.isArray(provider.roles) ? provider.roles : []).join(", ") }})</em
                          >
                          <!-- eslint-disable-next-line vue/no-v-html vue/max-attributes-per-line -->
                          <div
                            v-if="provider.description"
                            class="description"
                            v-html="provider.description"
                          />
                        </td>
                      </tr>
                    </template>
                  </template>
                </tbody>
              </table>
            </div>
          </b-card>
        </b-col>
      </b-row>
    </b-container>
    <footer class="footer">
      <b-container>
        <span class="poweredby text-muted">
          Powered by
          <a href="https://github.com/radiantearth/stac-browser"
            >STAC Browser</a
          >
        </span>
      </b-container>
    </footer>
  </div>
</template>

<script>
import Leaflet from "leaflet";
import { mapActions, mapGetters } from "vuex";

import common from "./common";

const ITEMS_PER_PAGE = 25;

export default {
  ...common,
  name: "Catalog",
  props: {
    ancestors: {
      type: Array,
      required: true
    },
    path: {
      type: String,
      required: true
    },
    resolve: {
      type: Function,
      required: true
    },
    slugify: {
      type: Function,
      required: true
    },
    url: {
      type: String,
      required: true
    },
    validate: {
      type: Function,
      required: true
    }
  },
  data() {
    return {
      externalItemCount: 0,
      externalItemsPerPage: 0,
      externalItemPaging: false,
      childFields: [
        {
          key: "link",
          label: "Title",
          sortable: true
        }
      ],
      currentChildPage: 1,
      childrenPerPage: 25,
      itemFields: [
        {
          key: "link",
          label: "Title",
          sortable: true
        },
        {
          key: "dateAcquired",
          label: "Date Acquired",
          sortable: true,
          formatter: function(isoDate) {
            if (isoDate != null) {
              const date = new Date(isoDate);
              return !isNaN(date.getTime()) ? date.toUTCString() : "";
            }

            return "";
          }
        }
      ],
      currentItemPage: 1,
      currentItemListPage: 1,
      locatorMap: null,
      selectedTab: null,
      validationErrors: null
    };
  },
  asyncComputed: {
    externalItems: {
      default: [],
      lazy: true,
      async get() {
        const externalItemsLink = this.links.find(x => x.rel === "items");

        if (externalItemsLink == null) {
          return [];
        }

        try {
          const rsp = await fetch(
            `${externalItemsLink.href}?page=${this.currentItemPage}`
          );

          if (!rsp.ok) {
            console.warn(await rsp.text());
            return [];
          }

          const items = await rsp.json();

          // STAC-API Context extension.
          // Account for the old search:metadata extension.
          const context = !!items.context ? (
              items.context
          ) : items["search:metadata"];

          if (context != null) {
            this.externalItemCount = context.matched;
            this.externalItemsPerPage = context.limit;
            this.externalItemPaging = true;
          } else {
            this.externalItemCount = items.features.length;
          }

          // strip /collection from the target path
          let p = this.path.replace(/^\/collection/, "");

          return items.features.map((item, idx) => ({
            item,
            to: `/item${p}/${this.slugify(
              `${externalItemsLink.href}?page=${this.currentItemPage}#${idx}`
            )}`,
            title: item.properties.title || item.id,
            dateAcquired: item.properties.datetime
          }));
        } catch (err) {
          console.warn(err);

          return [];
        }
      }
    }
  },
  computed: {
    ...common.computed,
    ...mapGetters(["getEntity"]),
    _description() {
      return this.catalog.description;
    },
    _items() {
      return this.links.filter(x => x.rel === "item");
    },
    _license() {
      return (
        this.catalog.license || (this.rootCatalog && this.rootCatalog.license)
      );
    },
    _title() {
      return this.catalog.title;
    },
    bands() {
      return (
        this._properties["eo:bands"] ||
        (this.rootCatalog &&
          this.rootCatalog.properties &&
          this.rootCatalog.properties["eo:bands"]) ||
        []
      );
    },
    catalog() {
      return this.entity;
    },
    childCount() {
      return this.links.filter(x => x.rel === "child").length;
    },
    children() {
      return this.links
        .filter(x => x.rel === "child")
        .map(child => {
          // strip /collection from the target path
          let p = this.path.replace(/^\/collection/, "");

          if (!p.endsWith("/")) {
            p += "/";
          }

          const slug = this.slugify(this.resolve(child.href, this.url));
          const to = [p, slug].join("");

          return {
            path: child.href,
            to,
            // child.id is a workaround for https://earthengine-stac.storage.googleapis.com/catalog/catalog.json
            title: child.title || child.id || child.href,
            url: this.resolve(child.href, this.url)
          };
        });
    },
    extent() {
      return (
        this.catalog.extent ||
        (this.rootCatalog && this.rootCatalog.extent) ||
        {}
      );
    },
    hasExternalItems() {
      return this.links.find(x => x.rel === "items") != null;
    },
    itemCount() {
      if (!this.hasExternalItems) {
        return this.links.filter(x => x.rel === "item").length;
      }

      return this.externalItemCount;
    },
    items() {
      const start = (this.currentItemPage - 1) * this.itemsPerPage;
      const end = this.currentItemPage * this.itemsPerPage;

      if (!this.hasExternalItems) {
        return this._items.map((itemLink, idx) => {
          const itemUrl = this.resolve(itemLink.href, this.url);

          if (idx >= start && idx < end) {
            // dispatch a fetch if item is within the range of items being displayed
            this.load(itemUrl);
          }

          // attempt to load the full item
          const item = this.getEntity(itemUrl);

          if (item != null) {
            return {
              item,
              to: `/item${this.path}/${this.slugify(itemUrl)}`,
              title:
                item.properties.title ||
                itemLink.title ||
                item.id ||
                itemLink.href,
              dateAcquired: item.properties.datetime
            };
          }

          return {
            to: `/item${this.path}/${this.slugify(itemUrl)}`,
            title: itemLink.title || itemLink.href,
            url: itemUrl
          };
        });
      }

      return this.externalItems;
    },
    itemsPerPage() {
      if (this.externalItemPaging) {
        return this.externalItemsPerPage;
      }

      return ITEMS_PER_PAGE;
    },
    jsonLD() {
      const dataCatalog = this.providers.reduce(
        (dc, p) => {
          let roles = Array.isArray(p.roles) ? p.roles : [];

          return roles.reduce((dc, role) => {
            switch (role) {
              case "licensor":
                dc.copyrightHolder = dc.copyrightHolder || [];
                dc.copyrightHolder.push({
                  "@type": "Organization",
                  description: p.description,
                  name: p.name,
                  url: p.url
                });
                break;

              case "producer":
                dc.producer = dc.producer || [];
                dc.producer.push({
                  "@type": "Organization",
                  description: p.description,
                  name: p.name,
                  url: p.url
                });
                break;

              case "processor":
                dc.contributor = dc.contributor || [];
                dc.contributor.push({
                  "@type": "Organization",
                  description: p.description,
                  name: p.name,
                  url: p.url
                });
                break;

              case "host":
                dc.provider = dc.provider || [];
                dc.provider.push({
                  "@type": "Organization",
                  description: p.description,
                  name: p.name,
                  url: p.url
                });
                break;
            }

            return dc;
            }, dc)
            },
        {
          "@context": "https://schema.org/",
          "@type": "DataCatalog",
          // required
          name: this.title,
          description: this.description,
          // recommended
          citation: this._properties["sci:citation"],
          identifier: this._properties["sci:doi"] || this.catalog.id,
          keywords: this._keywords,
          license: this.licenseUrl,
          isBasedOn: this.url,
          version: this.version,
          url: this.path,
          workExample: (this._properties["sci:publications"] || []).map(p => ({
            identifier: p.doi,
            citation: p.citation
          })),
          hasPart: this.children.map(({ title: name, to, url }) => ({
            "@type": "DataCatalog",
            name,
            isBasedOn: url,
            url: to
          })),
          dataset: this.items.map(({ item, title: name, to, url }) => ({
            identifier: item ? item.id : undefined,
            name,
            isBasedOn: url,
            url: to
          }))
        }
      );

      const parent = this.breadcrumbs[this.breadcrumbs.length - 1];

      if (parent != null) {
        dataCatalog.isPartOf = {
          "@type": "DataCatalog",
          name: parent.text,
          isBasedOn: parent.url,
          url: parent.to
        };
      }

      const { spatial, temporal } = this.extent;

      if (spatial != null) {
        let bbox = !!spatial.bbox ? (
          Array.isArray(spatial.bbox[0]) ? spatial.bbox[0] : spatial.bbox // Account for misformat.
        ) : spatial;

        dataCatalog.spatialCoverage = {
          "@type": "Place",
          geo: {
            "@type": "GeoShape",
            box: bbox.join(" ")
          }
        };
      }

      if (temporal != null) {
        let interval = !!temporal.interval ? (
            temporal.interval[0]
        ) : temporal;

        dataCatalog.temporalCoverage = interval.map(x => x || "..").join("/");
      }

      return dataCatalog;
    },
    spatialExtent() {
      const { spatial } = this.extent;

      if (spatial == null) {
          return null;
      }

      // In STAC 0.8, spatial was changed from the direct array to an
      // object with the property 'bbox' containing an array of arrays.
      // As a workaround, use the first element of that array.
      let bbox = !!spatial.bbox ? (
          Array.isArray(spatial.bbox[0]) ? spatial.bbox[0] : spatial.bbox // Account for misformat.
      ) : spatial;

      return bbox;
    },
    stacVersion() {
      // REQUIRED
      return this.catalog.stac_version;
    },
    tabIndex: {
      get: function() {
        return this.visibleTabs.indexOf(this.selectedTab);
      },
      set: function(tabIndex) {
        // wait for the DOM to update
        this.$nextTick(() => {
          this.selectedTab = this.visibleTabs[tabIndex];
        });
      }
    },
    temporalExtent() {
      const { temporal } = this.extent;

      if (temporal == null) {
        return null;
      }

      // In STAC 0.8, temporal was changed from the direct array to an
      // object with the property 'interval' containing an array of arrays.
      // As a worrkaround, use the first element of that array.
      let interval = !!temporal.interval ? (
        temporal.interval[0]
      ) : temporal;

      return [
        interval[0]
          ? new Date(interval[0]).toLocaleString()
          : "beginning of time",
        interval[1] ? new Date(interval[1]).toLocaleString() : "now"
      ].join(" - ");
    },
    version() {
      return this.catalog.version;
    },
    visibleTabs() {
      return [
        this.childCount > 0 && "catalogs",
        (this.hasExternalItems || this.itemCount > 0) && "items",
        this.bands.length > 0 && "bands"
      ].filter(x => x != null && x !== false);
    }
  },
  watch: {
    ...common.watch,
    currentChildPage(to, from) {
      if (to !== from) {
        this.updateState({
          cp: to
        });
      }
    },
    currentItemPage(to, from) {
      if (to !== from) {
        this.updateState({
          ip: to
        });
      }
    },
    selectedTab(to, from) {
      if (to !== from) {
        this.updateState({
          t: to
        });
      }
    }
  },
  methods: {
    ...common.methods,
    ...mapActions(["load"]),
    initialize() {
      if (this.spatialExtent != null) {
        this.$nextTick(() => this.initializeLocatorMap());
      }

      this.syncWithQueryState(this.$route.query);
    },
    initializeLocatorMap() {
      if (this.locatorMap != null) {
        this.locatorMap.remove();
      }

      if (this.spatialExtent == null) {
        // no spatial extent; skip
        return;
      }

      this.locatorMap = Leaflet.map("locator-map", {
        attributionControl: false,
        zoomControl: false,
        boxZoom: false,
        doubleClickZoom: false,
        dragging: false,
        scrollWheelZoom: false,
        touchZoom: false
      });

      Leaflet.tileLayer(
        "https://{s}.basemaps.cartocdn.com/dark_nolabels/{z}/{x}/{y}@2x.png",
        {
          attribution: `Map data <a href="https://www.openstreetmap.org/copyright">&copy; OpenStreetMap contributors</a>, &copy; <a href="https://carto.com/attributions">CARTO</a>`
        }
      ).addTo(this.locatorMap);
      Leaflet.tileLayer(
        "https://{s}.basemaps.cartocdn.com/dark_only_labels/{z}/{x}/{y}@2x.png",
        {
          zIndex: 1000
        }
      ).addTo(this.locatorMap);

      const [minX, minY, maxX, maxY] = this.spatialExtent;
      const coordinates = [
        [[minX, minY], [minX, maxY], [maxX, maxY], [maxX, minY], [minX, minY]]
      ];

      const overlayLayer = Leaflet.geoJSON(
        {
          type: "Polygon",
          coordinates
        },
        {
          pane: "tilePane",
          style: {
            weight: 2,
            color: "#ffd65d",
            opacity: 1,
            fillOpacity: 0.15
          }
        }
      ).addTo(this.locatorMap);

      this.locatorMap.fitBounds(overlayLayer.getBounds(), {
        padding: [95, 95]
      });
    },
    sortCompare(a, b, key) {
      if (key === "link") {
        key = "title";
      }

      if (a[key] == null) {
        return -1;
      } else if (b[key] == null) {
        return 1;
      } else if (typeof a[key] === "number" && typeof b[key] === "number") {
        // If both compared fields are native numbers
        return a[key] < b[key] ? -1 : a[key] > b[key] ? 1 : 0;
      } else {
        // Stringify the field data and use String.localeCompare
        return a[key].toString().localeCompare(b[key].toString(), undefined, {
          numeric: true
        });
      }
    },
    syncWithQueryState(qs) {
      this.selectedTab = qs.t;
      this.currentChildPage = Number(qs.cp) || this.currentChildPage;
      this.currentItemPage = Number(qs.ip) || this.currentItemPage;

      // If we have external items, the b-table needs to "stay" on page 1 as
      // the items list only contains the number of items we want to show.
      this.currentItemListPage = this.hasExternalItems ? 1 : this.currentItemPage;
    }
  }
};
</script>

<style scoped lang="css">
h3 {
  margin-top: 25px;
  margin-bottom: 25px;
}

th h3 {
  margin-top: 0;
  margin-bottom: 0;
  font-size: 16px;
  text-transform: uppercase;
  color: #555;
  font-weight: normal;
}

.table th {
  border-top: none;
  border-bottom: 1px solid #dee2e6;
}

td.provider {
  border: none;
  padding: 0 15px;
}

td.provider .description {
  padding-left: 5px;
  font-style: italic;
}

.leaflet-container {
  background-color: #262626;
}

#locator-map {
  height: 200px;
  width: 100%;
  margin-bottom: 10px;
}
</style><|MERGE_RESOLUTION|>--- conflicted
+++ resolved
@@ -2,11 +2,7 @@
   <div>
     <b-alert v-if="errored" variant="danger" show>
       <p>{{ _entity.message }}</p>
-<<<<<<< HEAD
-      <p>Please not that some servers don't allow external access via web browsers (no CORS headers).</p>
-=======
       <p>Please note that some servers don't allow external access via web browsers (e.g., when CORS headers are not present).</p>
->>>>>>> 08fc4ce7
       <p><a href="#" @click="$router.go(-1)">Go back</a></p>
     </b-alert>
     <b-spinner v-else-if="!loaded" label="Loading..."></b-spinner>
