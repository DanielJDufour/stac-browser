<template>
  <div class="item">
    <!-- ToDo: Link to Collection - add to StacHeader? -->
    <b-row>
      <b-col>
        <Description v-if="data.properties.description" :description="data.properties.description" />
        <Keywords v-if="Array.isArray(data.properties.keywords) && data.properties.keywords.length > 0" :keywords="data.properties.keywords" />
        <Assets v-if="hasAssets" :assets="assets" :context="data" />
        <Links v-if="additionalLinks.length > 0" title="Additional resources" :links="additionalLinks" />
      </b-col>
      <b-col>
        <h2>Preview</h2>
        <b-tabs v-if="thumbnails.length > 0">
          <b-tab title="Map">
            <Map :stac="data" @mapClicked="mapClicked" />
          </b-tab>
          <b-tab title="Preview">
            <Thumbnails :thumbnails="thumbnails" />
          </b-tab>
        </b-tabs>
        <Map v-else :stac="data" />
      </b-col>
    </b-row>
    <b-row>
      <b-col class="properties">
        <Metadata :data="data" type="Item" />
      </b-col>
    </b-row>
  </div>
</template>

<script>
import { mapState, mapGetters } from 'vuex';
import Assets from '../components/Assets.vue';
import Description from '../components/Description.vue';
import Links from '../components/Links.vue';
import Metadata from '../components/Metadata.vue';
import Thumbnails from '../components/Thumbnails.vue';
import { BTabs, BTab } from 'bootstrap-vue';
import Utils from '../utils';

export default {
  name: "Item",
  components: {
    Assets,
    BTabs,
    BTab,
    Description,
    Links,
    Map: () => import('../components/Map.vue'),
    Metadata,
    Thumbnails
  },
  computed: {
    ...mapState(['data', 'url']),
<<<<<<< HEAD
    ...mapGetters(['additionalLinks', 'thumbnails', 'hasAssets', 'assets'])
  },
  methods: {
    mapClicked(stac) {
      console.log(stac);
=======
    ...mapGetters(['additionalLinks', 'collectionLink', 'thumbnails', 'hasAssets', 'assets'])
  },
  watch: {
    collectionLink: {
      immediate: true,
      handler(newLink) {
        if (Utils.isObject(newLink)) {
          this.$store.dispatch("load", { url: newLink.href });
        }
      }
>>>>>>> 6d74ce0b
    }
  }
};
</script>

<style lang="scss">
@import '~bootstrap/scss/bootstrap.scss';

.item {
  .properties {
    .metadata {
      .card-columns {
        @include media-breakpoint-only(xl) {
          column-count: 3;
        }
        @include media-breakpoint-only(lg) {
          column-count: 3;
        }
        @include media-breakpoint-only(md) {
          column-count: 2;
        }
        @include media-breakpoint-only(sm) {
          column-count: 1;
        }
      }
    }
  }
}
</style><|MERGE_RESOLUTION|>--- conflicted
+++ resolved
@@ -53,13 +53,6 @@
   },
   computed: {
     ...mapState(['data', 'url']),
-<<<<<<< HEAD
-    ...mapGetters(['additionalLinks', 'thumbnails', 'hasAssets', 'assets'])
-  },
-  methods: {
-    mapClicked(stac) {
-      console.log(stac);
-=======
     ...mapGetters(['additionalLinks', 'collectionLink', 'thumbnails', 'hasAssets', 'assets'])
   },
   watch: {
@@ -70,7 +63,11 @@
           this.$store.dispatch("load", { url: newLink.href });
         }
       }
->>>>>>> 6d74ce0b
+    }
+  },
+  methods: {
+    mapClicked(stac) {
+      console.log(stac);
     }
   }
 };
