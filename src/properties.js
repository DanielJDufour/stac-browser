function formatArray(values, sort = false) {
  let list = values;
  if (sort) {
    list = list.slice(0).sort();
  }
  list = list.map(v => formatValue(key, v));
  if (list.length > 1) {
    return "<ul><li>" + list.join("</li><li>") + "</li></ul>";
  }
  else {
    return list[0];
  }
}

function formatObject(obj) {
  let props = [];
  for(let type in obj) {
    let label = type.split(":").map(part => part.substr(0, 1).toUpperCase() + part.substr(1));
    let formatted = formatValue(key, obj[type]);
    props.push(`<strong>${label}</strong>: ${formatted}`);
  }
  return props.join("<br />");
}
 
// This method enriches the property definition object with methods
// for formatting property labels and values.
const enrichPropertyDefinitions = (propertyDefinitions) => {
  const propertyMap = propertyDefinitions.properties;

<<<<<<< HEAD
  const formatArray = (values, sort = false) => {
=======
  const formatArray = (key, values, sort = false) => {
>>>>>>> 4e2b19da
    let list = values;
    if (sort) {
      list = list.slice(0).sort();
    }
    list = list.map(v => formatValue(key, v));
    if (list.length > 1) {
      return "<ul><li>" + list.join("</li><li>") + "</li></ul>";
    }
    else {
      return list[0];
    }
  }
  
<<<<<<< HEAD
  const formatObject = (obj) => {
=======
  const formatObject = (key, obj) => {
>>>>>>> 4e2b19da
    let props = [];
    for(let type in obj) {
      let label = type.split(":").map(part => part.substr(0, 1).toUpperCase() + part.substr(1));
      let formatted = formatValue(key, obj[type]);
      props.push(`<strong>${label}</strong>: ${formatted}`);
    }
    return props.join("<br />");
  }
  

  const formatValue = (key, value) => {
    let suffix = "";
  
    if (typeof propertyMap[key] === "object") {
      if (propertyMap[key].suffix != null) {
        suffix = propertyMap[key].suffix;
      }
  
      if (propertyMap[key].type === "date") {
        return new Date(value).toLocaleString([], {
            timeZone: "UTC",
            timeZoneName: "short"
          }) + suffix;
      }
  
      if (propertyMap[key].type === "label:property") {
        if (value == null) {
          return undefined;
        }
  
        return value.map(x => `<code>${x}</code>`).join(", ");
      }
  
      if (propertyMap[key].type === "label:classes") {
        if (Array.isArray(value)) {
          return value
            .map(o =>
              Object.entries(o)
                .map(([k, v]) => {
                  if (k === "name") {
                    if (v === "raster") {
                      return undefined;
                    }
  
                    return `<code><b>${v}</b></code>:`;
                  }
  
                  if (Array.isArray(v)) {
                    return v.map(x => `<code>${x}</code>`).join(", ");
                  }
  
                  return v;
                })
                .join(" ")
            )
            .join("<br>\n");
        }
  
        return Object.entries(value)
          .map(([k, v]) => {
            if (k === "name") {
              if (v === "raster") {
                return undefined;
              }
  
              return `<code><b>${v}</b></code>:`;
            }
  
            if (Array.isArray(v)) {
              return v.map(x => `<code>${x}</code>`).join(", ");
            }
  
            return v;
          })
          .join(" ");
      }
  
      if (propertyMap[key].type === "label:overviews") {
        return value
          .map(v => {
            const prop = v.property_key;
  
            if (v.counts != null) {
              return `<code><b>${prop}</b></code>: ${v.counts
                .map(c => `<code>${c.name}</code> (${c.count})`)
                .join(", ")}`;
            }
  
            if (v.statistics != null) {
              return `<code><b>${prop}</b></code>: ${v.statistics
                .map(c => `<code>${c.name}</code> (${c.count})`)
                .join(", ")}`;
            }
  
            return "";
          })
          .join("<br>\n");
      }
    }
  
    if (key === "eo:epsg") {
      return `<a href="http://epsg.io/${value}">${value}</a>`;
    }
  
    if (Array.isArray(value)) {
<<<<<<< HEAD
      return formatArray(value);
    }
  
    if (typeof value === "object") {
      return formatObject(value);
=======
      return formatArray(key, value);
    }
  
    if (typeof value === "object") {
      return formatObject(key, value);
>>>>>>> 4e2b19da
    }
  
    return value + suffix;
  };

  return {
    ...propertyDefinitions,
    formatPropertyLabel: key => {
      if (typeof propertyMap[key] === "object") {
        return propertyMap[key].label;
      }

      return propertyMap[key] || key;
    },
    formatSummaryValues: (key, values) => {
      if (Array.isArray(values)) {
<<<<<<< HEAD
        return formatArray(values, true);
      }
      else if (values && typeof values === 'object') {
        return formatObject(values);
=======
        return formatArray(key, values, true);
      }
      else if (values && typeof values === 'object') {
        return formatObject(key, values);
>>>>>>> 4e2b19da
      }
      
      return formatValue(key, values);
    },
    formatPropertyValue: formatValue
  };
}

/**
 * getPropertyDefinitions constructs the object that's used to display
 * properties in the sidebar for an Item or Collection. This method returns an object with
 * a "group" property that describes groups for extensions and external
 * provider specific field. It also contain a "properties" property which maps
 * properties found in STAC "properties" fields to either a display label, or an
 * object that describes the display characteristics of the field.
 */
export const getPropertyDefinitions = () => {
  // Required and Common Metadata properties
  // that are shown in the property list.
  const coreProperties = {
    "title": {
      "label": "Title"
    },
    "description": {
      "label": "Description"
    },
    "datetime": {
      "label": "Acquired",
      "type": "date"
    },
    "created": {
      "label": "Created",
      "type": "date"
    },
    "updated": {
      "label": "Updated",
      "type": "date"
    },
    "start_datetime": {
      "label": "Start Time",
      "type": "date"
    },
    "end_datetime": {
      "label": "End Time",
      "type": "date"
    },
    "license": "License",
    "platform": "Platform",
    "instruments": "Instruments",
    "constellation": "Constellation",
    "mission": "Mission",
    "gsd": "Ground Sample Distance",

    "providers": {
      "skip": true
    },
    // Backwards compatibility
    "provider": "Provider",
  };

  const stacExtensions = {
    checksum: {
      title: "Checksum",
      props: {
        "checksum:multihash": "Multihash"
      }
    },
    datacube: {
      title: "Data Cube",
      props: {
        "cube:dimensions": "Dimensions",
        skip: true // Value is a complex object that would require specific display logic TODO
      }
    },
    eo: {
      title: "Electro-Optical",
      props: {
        "eo:bands": {
          "label": "Bands",
          "skip": true // Handled separately from property list
        },
        "eo:cloud_cover": {
          "label": "Cloud cover",
          "suffix": "%"
        },

        // Backwards compatibility
        "eo:platform": "Platform",
        "eo:constellation": "Constellation",
        "eo:instrument": "Instrument",
        "eo:gsd": {
          "label": "<abbr title=\"Ground sample distance (eo:gsd)\">GSD</abbr>",
          "suffix": "m"
        },
        "eo:epsg": "EPSG code",
        "eo:off_nadir": {
          "label": "Off-nadir angle",
          "suffix": "º"
        },
        "eo:azimuth": {
          "label": "Sun azimuth",
          "suffix": "º"
        },
        "eo:sun_azimuth": {
          "label": "Sun azimuth",
          "suffix": "º"
        },
        "eo:sun_elevation": {
          "label": "Sun elevation",
          "suffix": "º"
        }
      }
    },
    label: {
      title: "Labels",
      props: {
        "label:property": {
          "label": "Properties",
          "type": "label:property"
        },
        "label:classes": {
          "label": "Classes",
          "type": "label:classes"
        },
        "label:description": "Description",
        "label:type": "Type",
        "label:tasks": "Tasks",
        "label:methods": "Methods",
        "label:overviews": {
          "label": "Overviews",
          "type": "label:overviews"
        },

        // Backwards compatibility
        "label:task": "Task",
        "label:method": "Method",
        "label:overview": {
          "label": "Overview",
          "type": "label:overviews"
        },
      }
    },
    pc: {
      title: "Point Cloud",
      props: {
        "pc:count": "Number of Points",
        "pc:type": "Type",
        "pc:encoding": "Format",
        "pc:schemas": {
          label: "Schemas",
          skip: true // Value is a complex object that would require specific display logic TODO
        },
        "pc:density": "Density",
        "pc:statistics": {
          label: "Statistics",
          skip: true // Value is a complex object that would require specific display logic TODO
        }
      }
    },
    proj: {
      title: "Projection",
      props: {
        "proj:epsg": "EPSG Code",
        "proj:wkt2": "WKT2",
        "proj:projjson": "PROJJSON",
        "proj:geometry": {
          label: "Footprint",
          skip: true // Value is a complex object that would require specific display logic TODO
        },
        "proj:bbox": "Bounding Box",
        "proj:centroid": "Centroid",
        "proj:shape": "Shape",
        "proj:transform": "Transform"
      }
    },
    sar: {
      title: "SAR",
      props: {
        "sar:instrument_mode": "Instrument Mode",
        "sar:frequency_band": "Frequency Band",
        "sar:center_frequency	number": "Center Frequency",
        "sar:polarizations": "Polarizations",
        "sar:product_type": "Product Type",
        "sar:resolution_range": "Range Resolution",
        "sar:resolution_azimuth": "Azimuth Resolution",
        "sar:pixel_spacing_range": "Range Pixel Spacing",
        "sar:pixel_spacing_azimuth": "Aziumth Pixel Spacing",
        "sar:looks_range": "Range Looks",
        "sar:looks_azimuth": "Azimuth Looks",
        "sar:looks_equivalent_number": "Equivalent Number of Looks",
        "sar:observation_direction": "Observation Direction"
      }
    },
    sat: {
      title: "Satellite",
      props: {
        "sat:orbit_state": "Orbit State",
        "sat:relative_orbit": "Relative Orbit Number"
      }
    },
    sci: {
      title: "Scientific",
      props: {
        "sci:doi": "DOI",
        "sci:citation": "Citation",
        "sci:publications": "Publications"
      }
    },
    timestamps: {
      title: "Timestamps",
      props: {
        published: {
          "label": "Published",
          "type": "date"
        },
        expires: {
          "label": "Expires",
          "type": "date"
        },
        unpublished: {
          "label": "Unpublished",
          "type": "date"
        },
      }
    },
    version: {
      title: "Version",
      props: {
        "version": "Version",
        "deprecated": "Deprecated"
      }
    },
    view: {
      title: "View Geometry",
      props: {
        "view:off_nadir": {
          "label": "Off-nadir angle",
          "suffix": "º"
        },
        "view:incidence_angle": {
          label: "Incidence angle",
          suffix: "º"
        },
        "view:azimuth": {
          label: "Viewing azimuth",
          suffix: "º"
        },
        "view:sun_azimuth": {
          label: "Sun azimuth",
          suffix: "º"
        },
        "view:sun_elevation": {
          label: "Sun elevation",
          suffix: "º"
        }
      }
    },

    // Old STAC extensions
    dtr: {
      title: "Date Time Range",
      props: {
        "dtr:end_datetime": {
          "label": "End",
          "type": "date"
        },
        "dtr:start_datetime": {
          "label": "Start",
          "type": "date"
        }
      }
    }
  };

  const externalProviderGroups = {
    pl: {
      title: "Planet",
      props: {
        "pl:anomalous_pixels": {
          "label": "Anomalous pixels"
        },
        "pl:epsg_code": {
          "label": "EPSG code"
        },
        "pl:ground_control": {
          "label": "Ground control"
        },
        "pl:instrument": {
          "label": "Instrument"
        },
        "pl:item_type": {
          "label": "Source type"
        },
        "pl:origin_x": {
          "label": "X origin"
        },
        "pl:origin_y": {
          "label": "Y origin"
        },
        "pl:pixel_resolution": {
          "label": "Pixel resolution",
          "suffix": "m"
        },
        "pl:provider": {
          "label": "Provider"
        },
        "pl:published": {
          "label": "Published",
          "type": "date"
        },
        "pl:quality_category": {
          "label": "Quality category"
        },
        "pl:columns": {
          "label": "Columns"
        },
        "pl:rows": {
          "label": "Rows"
        },
        "pl:satellite_id": {
          "label": "Satellite ID"
        },
        "pl:strip_id": {
          "label": "Strip ID"
        },
        "pl:updated": {
          "label": "Updated",
          "type": "date"
        },
        "pl:usable_data": {
          "label": "Usable data"
        },
        "pl:view_angle": {
          "label": "View angle",
          "suffix": "º"
        }
      }
    },
    cbers: {
      title: "CBERS",
      props: {
        "cbers:data_type": "Data type",
        "cbers:path": "CBERS Path",
        "cbers:row": "CBERS Row",
      }
    },
    dg: {
      title: "Digital Globe",
      props: {
        "dg:catalog_id": "DigitalGlobe ID",
        "dg:platform": "Platform",
        "dg:product_level": "Product level",
      }
    },
    landsat: {
      title: "Landsat",
      props: {
        "landsat:": "Landsat",
        "landsat:product_id": "Product ID",
        "landsat:scene_id": "Scene ID",
        "landsat:processing_level": "Processing level",
        "landsat:tier": "Tier"
      }
    },
    gee: {
      title: "Google Earth Engine",
      props: {
        "gee:type": "Type",
        "gee:cadence": "Cadence",
        "gee:asset_schema": "Asset schema",
      }
    },
    sentinel: {
      title: "Sentinel",
      props: {
        "sentinel:utm_zone": "UTM zone",
        "sentinel:latitude_band": "Latitude band",
        "sentinel:grid_square": "Grid square",
        "sentinel:sequence": "Sequence",
        "sentinel:product_id": "Product ID"
      }
    }
  };

  // Load up the property definitions based on the above configuration.

  const propertyDefinitions = {
    groups: {},
    properties: {}
  };

  for (var coreProp in coreProperties) {
    propertyDefinitions.properties[coreProp] = coreProperties[coreProp];
  }

  for (var seGroup in stacExtensions) {
    propertyDefinitions.groups[seGroup] = stacExtensions[seGroup].title;
    for (var seProp in stacExtensions[seGroup].props) {
      propertyDefinitions.properties[seProp] = stacExtensions[seGroup].props[seProp];
    }
  }

  for (var exGroup in externalProviderGroups) {
    propertyDefinitions.groups[exGroup] = externalProviderGroups[exGroup].title;
    for (var exProp in externalProviderGroups[exGroup].props) {
      propertyDefinitions.properties[exProp] = externalProviderGroups[exGroup].props[exProp];
    }
  }

  return enrichPropertyDefinitions(propertyDefinitions);
};<|MERGE_RESOLUTION|>--- conflicted
+++ resolved
@@ -1,37 +1,9 @@
-function formatArray(values, sort = false) {
-  let list = values;
-  if (sort) {
-    list = list.slice(0).sort();
-  }
-  list = list.map(v => formatValue(key, v));
-  if (list.length > 1) {
-    return "<ul><li>" + list.join("</li><li>") + "</li></ul>";
-  }
-  else {
-    return list[0];
-  }
-}
-
-function formatObject(obj) {
-  let props = [];
-  for(let type in obj) {
-    let label = type.split(":").map(part => part.substr(0, 1).toUpperCase() + part.substr(1));
-    let formatted = formatValue(key, obj[type]);
-    props.push(`<strong>${label}</strong>: ${formatted}`);
-  }
-  return props.join("<br />");
-}
- 
 // This method enriches the property definition object with methods
 // for formatting property labels and values.
 const enrichPropertyDefinitions = (propertyDefinitions) => {
   const propertyMap = propertyDefinitions.properties;
 
-<<<<<<< HEAD
-  const formatArray = (values, sort = false) => {
-=======
   const formatArray = (key, values, sort = false) => {
->>>>>>> 4e2b19da
     let list = values;
     if (sort) {
       list = list.slice(0).sort();
@@ -45,11 +17,7 @@
     }
   }
   
-<<<<<<< HEAD
-  const formatObject = (obj) => {
-=======
   const formatObject = (key, obj) => {
->>>>>>> 4e2b19da
     let props = [];
     for(let type in obj) {
       let label = type.split(":").map(part => part.substr(0, 1).toUpperCase() + part.substr(1));
@@ -155,19 +123,11 @@
     }
   
     if (Array.isArray(value)) {
-<<<<<<< HEAD
-      return formatArray(value);
-    }
-  
-    if (typeof value === "object") {
-      return formatObject(value);
-=======
       return formatArray(key, value);
     }
   
     if (typeof value === "object") {
       return formatObject(key, value);
->>>>>>> 4e2b19da
     }
   
     return value + suffix;
@@ -184,17 +144,10 @@
     },
     formatSummaryValues: (key, values) => {
       if (Array.isArray(values)) {
-<<<<<<< HEAD
-        return formatArray(values, true);
-      }
-      else if (values && typeof values === 'object') {
-        return formatObject(values);
-=======
         return formatArray(key, values, true);
       }
       else if (values && typeof values === 'object') {
         return formatObject(key, values);
->>>>>>> 4e2b19da
       }
       
       return formatValue(key, values);
