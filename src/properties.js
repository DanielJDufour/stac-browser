function formatArray(values, sort = false) {
  let list = values;
  if (sort) {
    list = list.slice(0).sort();
  }
  list = list.map(v => formatValue(key, v));
  if (list.length > 1) {
    return "<ul><li>" + list.join("</li><li>") + "</li></ul>";
  }
  else {
    return list[0];
  }
}

function formatObject(obj) {
  let props = [];
  for(let type in obj) {
    let label = type.split(":").map(part => part.substr(0, 1).toUpperCase() + part.substr(1));
    let formatted = formatValue(key, obj[type]);
    props.push(`<strong>${label}</strong>: ${formatted}`);
  }
  return props.join("<br />");
}

// This method enriches the property definition object with methods
// for formatting property labels and values.
const enrichPropertyDefinitions = (propertyDefinitions) => {
  const propertyMap = propertyDefinitions.properties;

  const formatValue = (key, value) => {
    let suffix = "";
  
    if (typeof propertyMap[key] === "object") {
      if (propertyMap[key].suffix != null) {
        suffix = propertyMap[key].suffix;
<<<<<<< HEAD
      }
  
      if (propertyMap[key].type === "date") {
        return new Date(value).toLocaleString([], {
            timeZone: "UTC",
            timeZoneName: "short"
          }) + suffix;
      }
  
      if (propertyMap[key].type === "label:property") {
        if (value == null) {
          return undefined;
        }
  
        return value.map(x => `<code>${x}</code>`).join(", ");
      }
  
      if (propertyMap[key].type === "label:classes") {
        if (Array.isArray(value)) {
          return value
            .map(o =>
              Object.entries(o)
                .map(([k, v]) => {
                  if (k === "name") {
                    if (v === "raster") {
                      return undefined;
                    }
  
                    return `<code><b>${v}</b></code>:`;
                  }
  
                  if (Array.isArray(v)) {
                    return v.map(x => `<code>${x}</code>`).join(", ");
                  }
  
                  return v;
                })
                .join(" ")
            )
            .join("<br>\n");
=======
      }
  
      if (propertyMap[key].type === "date") {
        return new Date(value).toLocaleString([], {
            timeZone: "UTC",
            timeZoneName: "short"
          }) + suffix;
      }
  
      if (propertyMap[key].type === "label:property") {
        if (value == null) {
          return undefined;
        }
  
        return value.map(x => `<code>${x}</code>`).join(", ");
      }
  
      if (propertyMap[key].type === "label:classes") {
        if (Array.isArray(value)) {
          return value
            .map(o =>
              Object.entries(o)
                .map(([k, v]) => {
                  if (k === "name") {
                    if (v === "raster") {
                      return undefined;
                    }
  
                    return `<code><b>${v}</b></code>:`;
                  }
  
                  if (Array.isArray(v)) {
                    return v.map(x => `<code>${x}</code>`).join(", ");
                  }
  
                  return v;
                })
                .join(" ")
            )
            .join("<br>\n");
        }
  
        return Object.entries(value)
          .map(([k, v]) => {
            if (k === "name") {
              if (v === "raster") {
                return undefined;
              }
  
              return `<code><b>${v}</b></code>:`;
            }
  
            if (Array.isArray(v)) {
              return v.map(x => `<code>${x}</code>`).join(", ");
            }
  
            return v;
          })
          .join(" ");
      }
  
      if (propertyMap[key].type === "label:overviews") {
        return value
          .map(v => {
            const prop = v.property_key;
  
            if (v.counts != null) {
              return `<code><b>${prop}</b></code>: ${v.counts
                .map(c => `<code>${c.name}</code> (${c.count})`)
                .join(", ")}`;
            }
  
            if (v.statistics != null) {
              return `<code><b>${prop}</b></code>: ${v.statistics
                .map(c => `<code>${c.name}</code> (${c.count})`)
                .join(", ")}`;
            }
  
            return "";
          })
          .join("<br>\n");
      }
    }
  
    if (key === "eo:epsg") {
      return `<a href="http://epsg.io/${value}">${value}</a>`;
    }
  
    if (Array.isArray(value)) {
      return value.map(v => {
        if (typeof (v) === "object") {
          return JSON.stringify(v);
        }
        return v;
      });
    }
  
    if (typeof value === "object") {
      return JSON.stringify(value);
    }
  
    return value + suffix;
  };

  return {
    ...propertyDefinitions,
    formatPropertyLabel: key => {
      if (typeof propertyMap[key] === "object") {
        return propertyMap[key].label;
      }

      return propertyMap[key] || key;
    },
    formatSummaryValues: (key, values) => {
      if (Array.isArray(values)) {
        let list = values.sort().map(v => formatValue(key, v))
        if (list.length > 1) {
          return "<ul><li>" + list.join("</li><li>") + "</li></ul>";
        }
        else {
          return list[0];
>>>>>>> 29c2154c
        }
  
        return Object.entries(value)
          .map(([k, v]) => {
            if (k === "name") {
              if (v === "raster") {
                return undefined;
              }
  
              return `<code><b>${v}</b></code>:`;
            }
  
            if (Array.isArray(v)) {
              return v.map(x => `<code>${x}</code>`).join(", ");
            }
  
            return v;
          })
          .join(" ");
      }
<<<<<<< HEAD
  
      if (propertyMap[key].type === "label:overviews") {
        return value
          .map(v => {
            const prop = v.property_key;
  
            if (v.counts != null) {
              return `<code><b>${prop}</b></code>: ${v.counts
                .map(c => `<code>${c.name}</code> (${c.count})`)
                .join(", ")}`;
            }
  
            if (v.statistics != null) {
              return `<code><b>${prop}</b></code>: ${v.statistics
                .map(c => `<code>${c.name}</code> (${c.count})`)
                .join(", ")}`;
            }
  
            return "";
          })
          .join("<br>\n");
      }
    }
  
    if (key === "eo:epsg") {
      return `<a href="http://epsg.io/${value}">${value}</a>`;
    }
  
    if (Array.isArray(value)) {
      return formatArray(value);
    }
  
    if (typeof value === "object") {
      return formatObject(value);
    }
  
    return value + suffix;
  };

  return {
    ...propertyDefinitions,
    formatPropertyLabel: key => {
      if (typeof propertyMap[key] === "object") {
        return propertyMap[key].label;
      }

      return propertyMap[key] || key;
    },
    formatSummaryValues: (key, values) => {
      if (Array.isArray(values)) {
        return formatArray(values, true);
      }
      else if (values && typeof values === 'object') {
        return formatObject(values);
      }
=======
      else if (values && typeof values === 'object') {
        let lines = [];
        for(let type in values) {
          let c1 = type.substr(0, 1).toUpperCase();
          let rest = type.substr(1);
          let tval = formatValue(key, values[type]);
          lines.push(`<strong>${c1}${rest}</strong>: ${tval}`);
        }
        return lines.join("<br />");
      }
>>>>>>> 29c2154c
      
      return formatValue(key, values);
    },
    formatPropertyValue: formatValue
  };
}

/**
 * getPropertyDefinitions constructs the object that's used to display
 * properties in the sidebar for an Item or Collection. This method returns an object with
 * a "group" property that describes groups for extensions and external
 * provider specific field. It also contain a "properties" property which maps
 * properties found in STAC "properties" fields to either a display label, or an
 * object that describes the display characteristics of the field.
 */
export const getPropertyDefinitions = () => {
  // Required and Common Metadata properties
  // that are shown in the property list.
  const coreProperties = {
    "title": {
      "label": "Title"
    },
    "description": {
      "label": "Description"
    },
    "datetime": {
      "label": "Acquired",
      "type": "date"
    },
    "created": {
      "label": "Created",
      "type": "date"
    },
    "updated": {
      "label": "Updated",
      "type": "date"
    },
    "start_datetime": {
      "label": "Start Time",
      "type": "date"
    },
    "end_datetime": {
      "label": "End Time",
      "type": "date"
    },
    "license": "License",
    "platform": "Platform",
    "instruments": "Instruments",
    "constellation": "Constellation",
    "mission": "Mission",
    "gsd": "Ground Sample Distance",

    "providers": {
      "skip": true
    },
    // Backwards compatibility
    "provider": "Provider",
  };

  const stacExtensions = {
    checksum: {
      title: "Checksum",
      props: {
        "checksum:multihash": "Multihash"
      }
    },
    datacube: {
      title: "Data Cube",
      props: {
        "cube:dimensions": "Dimensions",
        skip: true // Value is a complex object that would require specific display logic TODO
      }
    },
    eo: {
      title: "Electro-Optical",
      props: {
        "eo:bands": {
          "label": "Bands",
          "skip": true // Handled separately from property list
        },
        "eo:cloud_cover": {
          "label": "Cloud cover",
          "suffix": "%"
        },

        // Backwards compatibility
        "eo:platform": "Platform",
        "eo:constellation": "Constellation",
        "eo:instrument": "Instrument",
        "eo:gsd": {
          "label": "<abbr title=\"Ground sample distance (eo:gsd)\">GSD</abbr>",
          "suffix": "m"
        },
        "eo:epsg": "EPSG code",
        "eo:off_nadir": {
          "label": "Off-nadir angle",
          "suffix": "º"
        },
        "eo:azimuth": {
          "label": "Sun azimuth",
          "suffix": "º"
        },
        "eo:sun_azimuth": {
          "label": "Sun azimuth",
          "suffix": "º"
        },
        "eo:sun_elevation": {
          "label": "Sun elevation",
          "suffix": "º"
        }
      }
    },
    label: {
      title: "Labels",
      props: {
        "label:property": {
          "label": "Properties",
          "type": "label:property"
        },
        "label:classes": {
          "label": "Classes",
          "type": "label:classes"
        },
        "label:description": "Description",
        "label:type": "Type",
        "label:tasks": "Tasks",
        "label:methods": "Methods",
        "label:overviews": {
          "label": "Overviews",
          "type": "label:overviews"
        },

        // Backwards compatibility
        "label:task": "Task",
        "label:method": "Method",
        "label:overview": {
          "label": "Overview",
          "type": "label:overviews"
        },
      }
    },
    pc: {
      title: "Point Cloud",
      props: {
        "pc:count": "Number of Points",
        "pc:type": "Type",
        "pc:encoding": "Format",
        "pc:schemas": {
          label: "Schemas",
          skip: true // Value is a complex object that would require specific display logic TODO
        },
        "pc:density": "Density",
        "pc:statistics": {
          label: "Statistics",
          skip: true // Value is a complex object that would require specific display logic TODO
        }
      }
    },
    proj: {
      title: "Projection",
      props: {
        "proj:epsg": "EPSG Code",
        "proj:wkt2": "WKT2",
        "proj:projjson": "PROJJSON",
        "proj:geometry": {
          label: "Footprint",
          skip: true // Value is a complex object that would require specific display logic TODO
        },
        "proj:bbox": "Bounding Box",
        "proj:centroid": "Centroid",
        "proj:shape": "Shape",
        "proj:transform": "Transform"
      }
    },
    sar: {
      title: "SAR",
      props: {
        "sar:instrument_mode": "Instrument Mode",
        "sar:frequency_band": "Frequency Band",
        "sar:center_frequency	number": "Center Frequency",
        "sar:polarizations": "Polarizations",
        "sar:product_type": "Product Type",
        "sar:resolution_range": "Range Resolution",
        "sar:resolution_azimuth": "Azimuth Resolution",
        "sar:pixel_spacing_range": "Range Pixel Spacing",
        "sar:pixel_spacing_azimuth": "Aziumth Pixel Spacing",
        "sar:looks_range": "Range Looks",
        "sar:looks_azimuth": "Azimuth Looks",
        "sar:looks_equivalent_number": "Equivalent Number of Looks",
        "sar:observation_direction": "Observation Direction"
      }
    },
    sat: {
      title: "Satellite",
      props: {
        "sat:orbit_state": "Orbit State",
        "sat:relative_orbit": "Relative Orbit Number"
      }
    },
    sci: {
      title: "Scientific",
      props: {
        "sci:doi": "DOI",
        "sci:citation": "Citation",
        "sci:publications": "Publications"
      }
    },
    timestamps: {
      title: "Timestamps",
      props: {
        published: {
          "label": "Published",
          "type": "date"
        },
        expires: {
          "label": "Expires",
          "type": "date"
        },
        unpublished: {
          "label": "Unpublished",
          "type": "date"
        },
      }
    },
    version: {
      title: "Version",
      props: {
        "version": "Version",
        "deprecated": "Deprecated"
      }
    },
    view: {
      title: "View Geometry",
      props: {
        "view:off_nadir": {
          "label": "Off-nadir angle",
          "suffix": "º"
        },
        "view:incidence_angle": {
          label: "Incidence angle",
          suffix: "º"
        },
        "view:azimuth": {
          label: "Viewing azimuth",
          suffix: "º"
        },
        "view:sun_azimuth": {
          label: "Sun azimuth",
          suffix: "º"
        },
        "view:sun_elevation": {
          label: "Sun elevation",
          suffix: "º"
        }
      }
    },

    // Old STAC extensions
    dtr: {
      title: "Date Time Range",
      props: {
        "dtr:end_datetime": {
          "label": "End",
          "type": "date"
        },
        "dtr:start_datetime": {
          "label": "Start",
          "type": "date"
        }
      }
    }
  };

  const externalProviderGroups = {
    pl: {
      title: "Planet",
      props: {
        "pl:anomalous_pixels": {
          "label": "Anomalous pixels"
        },
        "pl:epsg_code": {
          "label": "EPSG code"
        },
        "pl:ground_control": {
          "label": "Ground control"
        },
        "pl:instrument": {
          "label": "Instrument"
        },
        "pl:item_type": {
          "label": "Source type"
        },
        "pl:origin_x": {
          "label": "X origin"
        },
        "pl:origin_y": {
          "label": "Y origin"
        },
        "pl:pixel_resolution": {
          "label": "Pixel resolution",
          "suffix": "m"
        },
        "pl:provider": {
          "label": "Provider"
        },
        "pl:published": {
          "label": "Published",
          "type": "date"
        },
        "pl:quality_category": {
          "label": "Quality category"
        },
        "pl:columns": {
          "label": "Columns"
        },
        "pl:rows": {
          "label": "Rows"
        },
        "pl:satellite_id": {
          "label": "Satellite ID"
        },
        "pl:strip_id": {
          "label": "Strip ID"
        },
        "pl:updated": {
          "label": "Updated",
          "type": "date"
        },
        "pl:usable_data": {
          "label": "Usable data"
        },
        "pl:view_angle": {
          "label": "View angle",
          "suffix": "º"
        }
      }
    },
    cbers: {
      title: "CBERS",
      props: {
        "cbers:data_type": "Data type",
        "cbers:path": "CBERS Path",
        "cbers:row": "CBERS Row",
      }
    },
    dg: {
      title: "Digital Globe",
      props: {
        "dg:catalog_id": "DigitalGlobe ID",
        "dg:platform": "Platform",
        "dg:product_level": "Product level",
      }
    },
    landsat: {
      title: "Landsat",
      props: {
        "landsat:": "Landsat",
        "landsat:product_id": "Product ID",
        "landsat:scene_id": "Scene ID",
        "landsat:processing_level": "Processing level",
        "landsat:tier": "Tier"
      }
    },
    gee: {
      title: "Google Earth Engine",
      props: {
        "gee:type": "Type",
        "gee:cadence": "Cadence",
        "gee:asset_schema": "Asset schema",
      }
    },
    sentinel: {
      title: "Sentinel",
      props: {
        "sentinel:utm_zone": "UTM zone",
        "sentinel:latitude_band": "Latitude band",
        "sentinel:grid_square": "Grid square",
        "sentinel:sequence": "Sequence",
        "sentinel:product_id": "Product ID"
      }
    }
  };

  // Load up the property definitions based on the above configuration.

  const propertyDefinitions = {
    groups: {},
    properties: {}
  };

  for (var coreProp in coreProperties) {
    propertyDefinitions.properties[coreProp] = coreProperties[coreProp];
  }

  for (var seGroup in stacExtensions) {
    propertyDefinitions.groups[seGroup] = stacExtensions[seGroup].title;
    for (var seProp in stacExtensions[seGroup].props) {
      propertyDefinitions.properties[seProp] = stacExtensions[seGroup].props[seProp];
    }
  }

  for (var exGroup in externalProviderGroups) {
    propertyDefinitions.groups[exGroup] = externalProviderGroups[exGroup].title;
    for (var exProp in externalProviderGroups[exGroup].props) {
      propertyDefinitions.properties[exProp] = externalProviderGroups[exGroup].props[exProp];
    }
  }

  return enrichPropertyDefinitions(propertyDefinitions);
};<|MERGE_RESOLUTION|>--- conflicted
+++ resolved
@@ -21,7 +21,7 @@
   }
   return props.join("<br />");
 }
-
+ 
 // This method enriches the property definition object with methods
 // for formatting property labels and values.
 const enrichPropertyDefinitions = (propertyDefinitions) => {
@@ -33,7 +33,6 @@
     if (typeof propertyMap[key] === "object") {
       if (propertyMap[key].suffix != null) {
         suffix = propertyMap[key].suffix;
-<<<<<<< HEAD
       }
   
       if (propertyMap[key].type === "date") {
@@ -74,47 +73,6 @@
                 .join(" ")
             )
             .join("<br>\n");
-=======
-      }
-  
-      if (propertyMap[key].type === "date") {
-        return new Date(value).toLocaleString([], {
-            timeZone: "UTC",
-            timeZoneName: "short"
-          }) + suffix;
-      }
-  
-      if (propertyMap[key].type === "label:property") {
-        if (value == null) {
-          return undefined;
-        }
-  
-        return value.map(x => `<code>${x}</code>`).join(", ");
-      }
-  
-      if (propertyMap[key].type === "label:classes") {
-        if (Array.isArray(value)) {
-          return value
-            .map(o =>
-              Object.entries(o)
-                .map(([k, v]) => {
-                  if (k === "name") {
-                    if (v === "raster") {
-                      return undefined;
-                    }
-  
-                    return `<code><b>${v}</b></code>:`;
-                  }
-  
-                  if (Array.isArray(v)) {
-                    return v.map(x => `<code>${x}</code>`).join(", ");
-                  }
-  
-                  return v;
-                })
-                .join(" ")
-            )
-            .join("<br>\n");
         }
   
         return Object.entries(value)
@@ -164,16 +122,11 @@
     }
   
     if (Array.isArray(value)) {
-      return value.map(v => {
-        if (typeof (v) === "object") {
-          return JSON.stringify(v);
-        }
-        return v;
-      });
+      return formatArray(value);
     }
   
     if (typeof value === "object") {
-      return JSON.stringify(value);
+      return formatObject(value);
     }
   
     return value + suffix;
@@ -190,101 +143,11 @@
     },
     formatSummaryValues: (key, values) => {
       if (Array.isArray(values)) {
-        let list = values.sort().map(v => formatValue(key, v))
-        if (list.length > 1) {
-          return "<ul><li>" + list.join("</li><li>") + "</li></ul>";
-        }
-        else {
-          return list[0];
->>>>>>> 29c2154c
-        }
-  
-        return Object.entries(value)
-          .map(([k, v]) => {
-            if (k === "name") {
-              if (v === "raster") {
-                return undefined;
-              }
-  
-              return `<code><b>${v}</b></code>:`;
-            }
-  
-            if (Array.isArray(v)) {
-              return v.map(x => `<code>${x}</code>`).join(", ");
-            }
-  
-            return v;
-          })
-          .join(" ");
-      }
-<<<<<<< HEAD
-  
-      if (propertyMap[key].type === "label:overviews") {
-        return value
-          .map(v => {
-            const prop = v.property_key;
-  
-            if (v.counts != null) {
-              return `<code><b>${prop}</b></code>: ${v.counts
-                .map(c => `<code>${c.name}</code> (${c.count})`)
-                .join(", ")}`;
-            }
-  
-            if (v.statistics != null) {
-              return `<code><b>${prop}</b></code>: ${v.statistics
-                .map(c => `<code>${c.name}</code> (${c.count})`)
-                .join(", ")}`;
-            }
-  
-            return "";
-          })
-          .join("<br>\n");
-      }
-    }
-  
-    if (key === "eo:epsg") {
-      return `<a href="http://epsg.io/${value}">${value}</a>`;
-    }
-  
-    if (Array.isArray(value)) {
-      return formatArray(value);
-    }
-  
-    if (typeof value === "object") {
-      return formatObject(value);
-    }
-  
-    return value + suffix;
-  };
-
-  return {
-    ...propertyDefinitions,
-    formatPropertyLabel: key => {
-      if (typeof propertyMap[key] === "object") {
-        return propertyMap[key].label;
-      }
-
-      return propertyMap[key] || key;
-    },
-    formatSummaryValues: (key, values) => {
-      if (Array.isArray(values)) {
         return formatArray(values, true);
       }
       else if (values && typeof values === 'object') {
         return formatObject(values);
       }
-=======
-      else if (values && typeof values === 'object') {
-        let lines = [];
-        for(let type in values) {
-          let c1 = type.substr(0, 1).toUpperCase();
-          let rest = type.substr(1);
-          let tval = formatValue(key, values[type]);
-          lines.push(`<strong>${c1}${rest}</strong>: ${tval}`);
-        }
-        return lines.join("<br />");
-      }
->>>>>>> 29c2154c
       
       return formatValue(key, values);
     },
