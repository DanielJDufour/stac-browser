--- conflicted
+++ resolved
@@ -20,7 +20,7 @@
 import "leaflet/dist/leaflet.css";
 import "vue-multiselect/dist/vue-multiselect.min.css";
 
-import {CATALOG_URL, STAC_VERSION } from './config';
+import { STAC_VERSION } from './config';
 import { fetchUri, fetchSchemaValidator } from "./util";
 import Catalog from "./components/Catalog.vue";
 import Item from "./components/Item.vue";
@@ -34,10 +34,7 @@
 Vue.use(VueRouter);
 Vue.use(Vuex);
 
-<<<<<<< HEAD
-
 export default async (CATALOG_URL, INDEX_PATH) => {
-  
   const makeRelative = uri => {
     const rootURI = url.parse(CATALOG_URL);
     const localURI = url.parse(uri);
@@ -62,7 +59,13 @@
    */
   const slugify = uri => bs58.encode(Buffer.from(makeRelative(uri)));
   
-  const resolve = (href, base = CATALOG_URL) => new URL(href, base).toString();
+  const resolve = (href, base = CATALOG_URL) => {
+    // Encode colons from all but schema, as they create errors in URL resolving.
+    const hrefEncoded =
+          href.replace(':', encodeURIComponent(':'))
+              .replace(encodeURIComponent(':') + '//', '://');
+    return new URL(hrefEncoded, base).toString();
+  };
   
   function decode(s) {
     try {
@@ -73,49 +76,6 @@
     }
   }
 
-=======
-const makeRelative = uri => {
-  const rootURI = url.parse(CATALOG_URL);
-  const localURI = url.parse(uri);
-
-  if (rootURI.hostname !== localURI.hostname) {
-    return uri;
-  }
-
-  const rootPath = rootURI.path
-    .split("/")
-    .slice(0, -1)
-    .join("/");
-
-  return path.relative(rootPath, `${localURI.path}${localURI.hash || ""}`);
-};
-
-/**
- * Generate a slug (short, URL-encodable string) for a URI.
- *
- * @param {String} uri URI to generate a slug for.
- * @returns Base58-encoded relative path to the root catalog.
- */
-const slugify = uri => bs58.encode(Buffer.from(makeRelative(uri)));
-
-const resolve = (href, base = CATALOG_URL) => {
-  // Encode colons from all but schema, as they create errors in URL resolving.
-  const hrefEncoded =
-        href.replace(':', encodeURIComponent(':'))
-            .replace(encodeURIComponent(':') + '//', '://');
-  return new URL(hrefEncoded, base).toString();
-};
-
-function decode(s) {
-  try {
-    return resolve(bs58.decode(s).toString());
-  } catch (err) {
-    console.warn(err);
-    return CATALOG_URL;
-  }
-}
->>>>>>> 3c0bd844
-
   let persistedState = {};
   const renderedState = document.querySelector(
     "script.state[type='application/json']"
@@ -130,7 +90,7 @@
   }
 
   const collectionValidator = async (data) => {
-    const stacVersion = data.stac_version || "0.7.0";
+    const stacVersion = data.stac_version || STAC_VERSION;
 
     let validateCollection = await fetchSchemaValidator("collection", stacVersion);
     if (!validateCollection(data)) {
@@ -145,7 +105,7 @@
       return collectionValidator(data);
     }
 
-    const stacVersion = data.stac_version || "0.7.0";
+    const stacVersion = data.stac_version || STAC_VERSION;
 
     let validateCatalog = await fetchSchemaValidator("catalog", stacVersion);
 
@@ -157,7 +117,7 @@
   };
 
   const itemValidator = async (data) => {
-    const stacVersion = data.stac_version || "0.7.0";
+    const stacVersion = data.stac_version || STAC_VERSION;
 
     let validateItem = await fetchSchemaValidator("item", stacVersion);
     if (!validateItem(data)) {
