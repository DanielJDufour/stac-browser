--- conflicted
+++ resolved
@@ -170,13 +170,6 @@
       }
       return absoluteUrl;
     },
-<<<<<<< HEAD
-=======
-    getTileSource: (state, getters) => assetHref => {
-      const proxiedUri = getters.getTileProxiedUrl(assetHref);
-      return state.tileSourceTemplate.replace("{ASSET_HREF}", proxiedUri);
-    },
->>>>>>> 6d74ce0b
     getTileProxiedUrl: state => url => {
       // Tile sources can be proxied differently than other assets, replace any asset HREF with the proxied address.
       // Note: This will occur after the STAC_PROXY_URL is used.
