--- conflicted
+++ resolved
@@ -14,13 +14,8 @@
   title: CONFIG.catalogTitle,
   data: null,
   valid: null,
-<<<<<<< HEAD
   parents: null,
-  apiCollections: [],
-  nextCollectionsLink: null,
-=======
-
->>>>>>> 588fd42f
+
   apiItems: [],
   apiItemsLink: null,
   apiItemsFilter: {},
@@ -461,21 +456,13 @@
 
       if (data && show) {
         // Load API Collections
-<<<<<<< HEAD
-        await cx.dispatch('loadNextApiCollections', data);
+        if (data.getApiCollectionsLink()) {
+          await cx.dispatch('loadNextApiCollections', data);
+        }
         // Load API Items
-        await cx.dispatch('loadApiItems', data);
-=======
-        let collectionsLink = data.getApiCollectionsLink();
-        if (collectionsLink) {
-          await cx.dispatch('loadNextApiCollections', collectionsLink);
-        }
-        // Load API Items
-        let itemsLink = data.getApiItemsLink();
-        if (itemsLink) {
-          await cx.dispatch('loadApiItems', itemsLink);
-        }
->>>>>>> 588fd42f
+        if (data.getApiItemsLink()) {
+          await cx.dispatch('loadApiItems', data);
+        }
       }
 
       if (show) {
@@ -514,24 +501,19 @@
       // load API Items with search params
       return await cx.dispatch('loadApiItems', Utils.addFiltersToLink(link, filters));
     },
-<<<<<<< HEAD
     async loadNextApiCollections(cx, stac = null) {
       let link;
       if (stac) {
         // First page
+        if (cx.state.apiCollections.length > 0) {
+          // If we have already loaded collections, skip loading the first page
+          return;
+        }
         link = stac.getLinkWithRel('data');
       }
       else {
         // Second page and after
         stac = cx.state.data;
-=======
-    async loadNextApiCollections(cx, link = null) {
-      // If we have already loaded collections, skip loading the first page
-      if (link && cx.state.apiCollections.length > 0) {
-        return;
-      }
-      if (cx.state.nextCollectionsLink) {
->>>>>>> 588fd42f
         link = cx.state.nextCollectionsLink;
       }
       if (!link) {
