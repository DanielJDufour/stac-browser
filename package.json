{
  "name": "@radiantearth/stac-browser",
  "version": "3.0.0-alpha.4",
  "description": "A Vue-based STAC browser intended for static + dynamic deployment",
  "main": "src/main.js",
  "scripts": {
    "start": "vue-cli-service serve",
    "build": "vue-cli-service build",
    "lint": "vue-cli-service lint"
  },
  "bugs": {
    "url": "https://github.com/radiantearth/stac-browser/issues"
  },
  "repository": {
    "type": "git",
    "url": "https://github.com/radiantearth/stac-browser.git"
  },
  "author": "Radiant Earth Foundation <hello@radiant.earth>",
  "contributors": [
    {
      "name": "Seth Fitzsimmons"
    },
    {
      "name": "Rob Emanuele"
    },
    {
      "name": "Matthias Mohr"
    }
  ],
  "license": "ISC",
  "dependencies": {
    "@lweller/leaflet-areaselect": "^1.3.0",
    "@radiantearth/stac-fields": "1.0.0-beta.8",
    "@radiantearth/stac-migrate": "~1.0.2",
    "axios": "^0.21.1",
    "bootstrap-vue": "^2.21.2",
    "bs58": "^4.0.1",
    "commonmark": "^0.29.3",
    "core-js": "^3.6.5",
    "leaflet": "^1.7.1",
<<<<<<< HEAD
    "stac-layer": "^0.2.0",
=======
    "stac-layer": "^0.5.1",
>>>>>>> aa40fb0b
    "urijs": "^1.19.6",
    "v-clipboard": "^2.2.3",
    "vue": "^2.6.12",
    "vue-router": "^3.2.0",
    "vue2-datepicker": "^3.9.2",
    "vue2-leaflet": "^2.7.0",
    "vue2-leaflet-fullscreen": "^1.0.1",
    "vuex": "^3.4.0",
    "yargs": "^17.0.1"
  },
  "devDependencies": {
    "@vue/cli-plugin-babel": "^4.5.0",
    "@vue/cli-plugin-eslint": "^4.5.0",
    "@vue/cli-plugin-router": "^4.5.0",
    "@vue/cli-plugin-vuex": "^4.5.0",
    "@vue/cli-service": "^4.5.0",
    "babel-eslint": "^10.1.0",
    "eslint": "^6.7.2",
    "eslint-plugin-vue": "^6.2.2",
    "sass": "^1.26.5",
    "sass-loader": "^8.0.2",
    "vue-template-compiler": "^2.6.12"
  },
  "eslintConfig": {
    "root": true,
    "env": {
      "node": true
    },
    "globals": {
      "STAC_BROWSER_VERSION": "readonly",
      "CONFIG": "readonly"
    },
    "extends": [
      "plugin:vue/essential",
      "eslint:recommended"
    ],
    "parserOptions": {
      "parser": "babel-eslint"
    }
  },
  "browserslist": [
    "> 1%",
    "last 2 versions",
    "not dead"
  ]
}<|MERGE_RESOLUTION|>--- conflicted
+++ resolved
@@ -38,11 +38,7 @@
     "commonmark": "^0.29.3",
     "core-js": "^3.6.5",
     "leaflet": "^1.7.1",
-<<<<<<< HEAD
-    "stac-layer": "^0.2.0",
-=======
     "stac-layer": "^0.5.1",
->>>>>>> aa40fb0b
     "urijs": "^1.19.6",
     "v-clipboard": "^2.2.3",
     "vue": "^2.6.12",
