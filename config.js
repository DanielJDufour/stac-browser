--- conflicted
+++ resolved
@@ -1,13 +1,9 @@
 module.exports = {
     catalogUrl: null,
     catalogTitle: "STAC Browser",
-<<<<<<< HEAD
+    allowExternalAccess: true, // Must be true if catalogUrl is not given
     tileSourceTemplate: "https://tiles.rdnt.io/tiles/{z}/{x}/{y}@2x?url={url}",
     buildTileUrlTemplate: null,
-=======
-    allowExternalAccess: true, // Must be true if catalogUrl is not given
-    tileSourceTemplate: "https://tiles.rdnt.io/tiles/{z}/{x}/{y}@2x?url={ASSET_HREF}",
->>>>>>> 6d74ce0b
     stacProxyUrl: null,
     tileProxyUrl: null,
     pathPrefix: "/",
